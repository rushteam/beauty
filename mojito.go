package mojito

import (
	"context"
	"os"
	"sync"
	"time"

	"github.com/rushteam/mojito/pkg/signals"
	"go.uber.org/zap"
	"golang.org/x/sync/errgroup"
)

//Service ..
type Service interface {
	Options() ServiceOptions
	Start() error
	Close(context.Context) error
}

//ServiceOptions ..
type ServiceOptions interface {
	ID() string
	Name() string
}

//App ..
type App struct {
	ctx     context.Context
	logger  *zap.Logger
	hooks   map[string][]HookFunc
	service []Service
	//shutdownTimeout timeout will be forces stop
	shutdownTimeout time.Duration
<<<<<<< HEAD
	shutdowning     sync.Locker

	quit chan struct{}
=======
	quit            chan struct{}
	eg              *errgroup.Group
>>>>>>> a404a1bd
}

//AppOptions ..
type AppOptions func(app *App)

//HookFunc ..
type HookFunc func(*App)

//AddHook add a hook func to stage
func (app *App) AddHook(stage string, fn HookFunc) {
	app.hooks[stage] = append(app.hooks[stage], fn)
}
func (app *App) runHooks(stage string) {
	if hooks, ok := app.hooks[stage]; ok {
		for _, h := range hooks {
			h(app)
		}
	}
}

//Init ..
func Init(opts ...AppOptions) *App {
	logger, _ := zap.NewDevelopment()
	app := &App{
		ctx:             context.Background(),
		logger:          logger,
		hooks:           make(map[string][]HookFunc),
		shutdownTimeout: time.Second * 2,
		quit:            make(chan struct{}),
		eg:              &errgroup.Group{},
	}
	for _, opt := range opts {
		opt(app)
	}
	return app
}

func (app *App) start(fn func() error) {
	app.eg.Go(fn)
}
func (app *App) wait() <-chan error {
	errCh := make(chan error)
	go func() {
		if err := app.eg.Wait(); err != nil {
			errCh <- err
		}
		close(errCh)
	}()
	return errCh
}

// Run ..
func (app *App) Run(service ...Service) error {
	app.service = service
	app.waitSignals()
	app.runHooks("before_start")
	for _, srv := range app.service {
		func(srv Service) {
			app.start(func() error {
				return srv.Start()
			})
			app.logger.Debug("start", zap.String("service", srv.Options().ID()))
		}(srv)
	}
<<<<<<< HEAD
	app.runHooks("after_run")
	go func() {
		if err := eg.Wait(); err != nil {
			app.Shutdown()
		}
		app.logger.Debug("grace shutdown")
		close(app.quit)
	}()
=======
	app.runHooks("after_start")
>>>>>>> a404a1bd
	defer app.logger.Sync()
	<-app.quit
	return nil
}

// Shutdown ...
<<<<<<< HEAD
func (app *App) Shutdown() error {
	app.shutdowning.Lock()
	defer app.shutdowning.Unlock()
=======
func (app *App) Shutdown() {
>>>>>>> a404a1bd
	ctx, cancel := context.WithTimeout(app.ctx, app.shutdownTimeout)
	defer cancel()
	pid := os.Getpid()
	app.logger.Debug("shutdown", zap.Int("pid", pid), zap.String("timeout", app.shutdownTimeout.String()))
	for _, srv := range app.service {
		func(srv Service) {
			app.start(func() error {
				err := srv.Close(ctx)
				if err != nil {
					app.logger.Debug("service close fail", zap.String("service", srv.Options().ID()), zap.String("err", err.Error()))
				}
				return nil
			})
		}(srv)
	}
	select {
	case <-app.wait():
		app.logger.Debug("grace shutdown")
		close(app.quit)
		//正常结束
	case <-ctx.Done():
		//超时
		app.logger.Debug("timeout shutdown")
		close(app.quit)
	}
	return
}

// waitSignals wait signal
func (app *App) waitSignals() {
	app.logger.Debug("init listen signal")
	signals.Shutdown(func() {
		app.Shutdown()
	})
}<|MERGE_RESOLUTION|>--- conflicted
+++ resolved
@@ -3,7 +3,6 @@
 import (
 	"context"
 	"os"
-	"sync"
 	"time"
 
 	"github.com/rushteam/mojito/pkg/signals"
@@ -32,14 +31,8 @@
 	service []Service
 	//shutdownTimeout timeout will be forces stop
 	shutdownTimeout time.Duration
-<<<<<<< HEAD
-	shutdowning     sync.Locker
-
-	quit chan struct{}
-=======
 	quit            chan struct{}
 	eg              *errgroup.Group
->>>>>>> a404a1bd
 }
 
 //AppOptions ..
@@ -104,31 +97,14 @@
 			app.logger.Debug("start", zap.String("service", srv.Options().ID()))
 		}(srv)
 	}
-<<<<<<< HEAD
-	app.runHooks("after_run")
-	go func() {
-		if err := eg.Wait(); err != nil {
-			app.Shutdown()
-		}
-		app.logger.Debug("grace shutdown")
-		close(app.quit)
-	}()
-=======
 	app.runHooks("after_start")
->>>>>>> a404a1bd
 	defer app.logger.Sync()
 	<-app.quit
 	return nil
 }
 
 // Shutdown ...
-<<<<<<< HEAD
-func (app *App) Shutdown() error {
-	app.shutdowning.Lock()
-	defer app.shutdowning.Unlock()
-=======
 func (app *App) Shutdown() {
->>>>>>> a404a1bd
 	ctx, cancel := context.WithTimeout(app.ctx, app.shutdownTimeout)
 	defer cancel()
 	pid := os.Getpid()
