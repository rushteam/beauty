--- conflicted
+++ resolved
@@ -44,18 +44,9 @@
 
 //App ..
 type App struct {
-<<<<<<< HEAD
 	ctx             context.Context
 	hooks           map[HookEvent][]HookFunc
 	services        []Service
-=======
-	ctx   context.Context
-	hooks map[HookEvent][]HookFunc
-
-	services []Service
-
-	// registry registry.Registry
->>>>>>> 0d29ab6b
 	shutdownTimeout time.Duration
 	cycle           *lifecycle.Cycle
 }
