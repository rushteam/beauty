--- conflicted
+++ resolved
@@ -15,7 +15,6 @@
 func main() {
 	flag.Parse()
 	app := beauty.New(
-<<<<<<< HEAD
 	// beauty.WithServer(web.MustNew(
 	// 	"api",
 	// 	web.WithAddr(":8080"),
@@ -28,17 +27,6 @@
 			web.WithAddr(":8080"),
 			router,
 		),
-=======
-		web.WithServer(
-			router,
-			web.WithAddr(":8081"),
-		),
-		// beauty.WithServer(web.MustNew(
-		// 	"api",
-		// 	web.WithAddr(":8080"),
-		// 	web.WithRouter(router),
-		// )),
->>>>>>> 0d29ab6b
 	)
 	if err != nil {
 		log.Fatal(err)
